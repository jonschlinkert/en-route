--- conflicted
+++ resolved
@@ -7,38 +7,10 @@
 var utils = require('./utils');
 
 /**
-<<<<<<< HEAD
- * Expose `Layer`
- */
-
-module.exports = Layer;
-
-/**
- * Initialize a new `Layer` with the given `filter`, and an array of callback `fns`,
- * and `options`.
- *
- * Options:
- *
- *   - `sensitive`  enable case-sensitive routes
- *   - `strict`     enable strict matching for trailing slashes
- *
- * @param {String|Function} `filter` Either a string or a filter function to determine if this route should be used for the given arguments.
- * @param {Array} `fns` Array of middleware functions that should run when this route matches the given arguments.
- * @param {Object} `options` Additional options.
- * @api private
- */
-
-function Layer (filter, fns, options) {
-  if (!(this instanceof Layer)) {
-    return new Layer(filter, options, fns);
-  }
-  this.regexp = null;
-=======
  * Expose `Layer`.
  */
 
 module.exports = Layer;
->>>>>>> 5575d265
 
 function Layer(path, options, fn) {
   if (!(this instanceof Layer)) {
@@ -47,23 +19,6 @@
 
   debug('new %s', path);
   options = options || {};
-<<<<<<< HEAD
-  this.filter = filter;
-  this.base = '';
-
-  this.handle = fns;
-}
-
-
-/**
- * Generate the path regex to be used with `matchStr`
- *
- * @param  {String} `filepath` structure used to generate regex
- * @param  {Object} `options` Additional options to pass to `pathRegex`
- * @api private
- */
-=======
->>>>>>> 5575d265
 
   this.handle = fn;
   this.name = fn.name || '<anonymous>';
@@ -130,37 +85,11 @@
  * @api private
  */
 
-<<<<<<< HEAD
-Layer.prototype.match = function() {
-  return this.filter.apply(this, arguments);
-};
-
-
-/**
- * Use the supplied string to determine if it matches the regexp built
- * when the route was created with a string pattern.
- *
- * Also generates any params found in the string.
- *
- * @param  {String} `str` String to match against
- * @return {Boolean} True when the str matches the regexp pattern
- */
-
-Layer.prototype.matchStr = function(str) {
-  var keys = this.keys;
-  var params = this.params = {};
-  var n = 0;
-  var key;
-  var val;
-
-  if (!this.regexp) {
-=======
 Layer.prototype.match = function match(path) {
   if (path == null) {
     // no path, nothing matches
     this.params = undefined;
     this.path = undefined;
->>>>>>> 5575d265
     return false;
   }
 
@@ -200,35 +129,6 @@
       params[prop] = val;
     }
   }
-<<<<<<< HEAD
-  return true;
-};
-
-
-/**
- * Default string filter used when a string is passed as the first argument
- * when creating a new route.
- *
- * @return {Function} Default filter function to use.
- * @api private
- */
-
-function defaultFilter () {
-  return function () {
-    var args = [].slice.call(arguments);
-    var filepath = '';
-
-    if (typeof args[0] === 'string') {
-      filepath = args[0];
-    } else {
-      filepath = args[0].path || '';
-    }
-
-    return this.matchStr(filepath);
-  };
-};
-=======
 
   return true;
-};
->>>>>>> 5575d265
+};