'use strict';

var pathRegex = require('path-to-regexp');
var debug = require('debug')('layer');
var utils = require('./utils');

/**
 * Expose `Layer`
 */

module.exports = Layer;

/**
 * Initialize a new `Layer` with the given `filter`, and an array of callback `fns`,
 * and `options`.
 *
 * Options:
 *
 *   - `sensitive`  enable case-sensitive routes
 *   - `strict`     enable strict matching for trailing slashes
 *
 * @param {String|Function} `filter` Either a string or a filter function to determine if this route should be used for the given arguments.
 * @param {Array} `fns` Array of middleware functions that should run when this route matches the given arguments.
 * @param {Object} `options` Additional options.
 * @api private
 */

<<<<<<< HEAD
var Layer = module.exports = function Layer(filepath, fn, options) {
  if (!(this instanceof Layer)) {
    return new Layer(filepath, options, fn);
=======
function Layer (filter, fns, options) {
  if (!(this instanceof Layer)) {
    return new Layer(filter, options, fns);
  }
  this.regexp = null;

  if (typeof filter === 'string' || filter instanceof RegExp) {
    var filepath = filter;
    debug('new %s', filepath);
    this.createPathRegex(filepath, options);
    filter = defaultFilter(this.regexp);
>>>>>>> 64e55b43
  }

  options = options || {};
<<<<<<< HEAD

  this.handle = fn;
  this.name = fn.name || '<anonymous>';
  this.params = undefined;
  this.path = filepath;
  this.base = '';

  this.regexp = pathRegex(filepath, this.keys = [], options);
=======
  this.filter = filter;
  this.base = '';

  this.handle = fns;
}


/**
 * Generate the path regex to be used with `matchStr`
 *
 * @param  {String} `filepath` structure used to generate regex
 * @param  {Object} `options` Additional options to pass to `pathRegex`
 * @api private
 */

Layer.prototype.createPathRegex = function(filepath, options) {
  this.regexp = pathRegex(filepath, this.keys = [], options);
  this.path = filepath;
>>>>>>> 64e55b43
};

/**
 * Returns `true` if the given path has `:params`.
 *
 * A whole path is one which is not parameterized and, as such, declares the
 * full and complete path of a file to be generated for inclusion in the site.
 *
 * In contrast, a non-whole path is parameterized.  These parameters are
 * typically used by middleware to pre-process a set of similar files in some
 * way.
 *
 * @return {Boolean}
 * @api private
 */

Layer.prototype.hasParams = function hasParams() {
  return this.keys.length !== 0;
};

/**
 * Get or set the basepath to `dir`.
 *
 * @param {String} `dir` The directory to use for the `base` path.
 * @api private
 */

Layer.prototype.base = function base(dir) {
  if (arguments.length === 0) {
    return this.base;
  }
  this.base = dir;
};


/**
 * Use the supplied route filter to determine
 * if the arguments match this route and if it should be used.
 *
 * @param {arguments} `arguments` All arguments passed into dispatch
 * @return {Boolean}
 * @api private
 */

<<<<<<< HEAD
Layer.prototype.match = function match(filepath) {
  var m = this.regexp.exec(filepath);
  if (!m) {
    this.params = undefined;
    this.path = undefined;
    return false;
  }

  // store values
  this.params = {};
=======
Layer.prototype.match = function() {
  return this.filter.apply(this, arguments);
};


/**
 * Use the supplied string to determine if it matches the regexp built
 * when the route was created with a string pattern.
 *
 * Also generates any params found in the string.
 *
 * @param  {String} `str` String to match against
 * @return {Boolean} True when the str matches the regexp pattern
 */

Layer.prototype.matchStr = function(str) {
  var keys = this.keys;
  var params = this.params = {};
  var n = 0;
  var key;
  var val;

  if (!this.regexp) {
    return false;
  }

  var m = this.regexp.exec(str);
  if (!m) {
    return false;
  }
>>>>>>> 64e55b43
  this.path = m[0];

  var keys = this.keys;
  var params = this.params;
  var prop;
  var n = 0;
  var key;
  var val;

  for (var i = 1, len = m.length; i < len; ++i) {
<<<<<<< HEAD
    key = keys[i - 1];
    prop = key
      ? key.name
      : n++;
=======
    key = keys[i-1];
>>>>>>> 64e55b43
    val = utils.decodeParam(m[i]);

    if (val !== undefined || !(hasOwnProperty.call(params, prop))) {
      params[prop] = val;
    }
  }
  return true;
};


/**
 * Default string filter used when a string is passed as the first argument
 * when creating a new route.
 *
 * @return {Function} Default filter function to use.
 * @api private
 */

function defaultFilter () {
  return function () {
    var args = [].slice.call(arguments);
    var filepath = '';

    if (typeof args[0] === 'string') {
      filepath = args[0];
    } else {
      filepath = args[0].path || '';
    }

    return this.matchStr(filepath);
  };
};
<|MERGE_RESOLUTION|>--- conflicted
+++ resolved
@@ -1,7 +1,7 @@
 'use strict';
 
 var pathRegex = require('path-to-regexp');
-var debug = require('debug')('layer');
+var debug = require('debug')('layout');
 var utils = require('./utils');
 
 /**
@@ -25,11 +25,6 @@
  * @api private
  */
 
-<<<<<<< HEAD
-var Layer = module.exports = function Layer(filepath, fn, options) {
-  if (!(this instanceof Layer)) {
-    return new Layer(filepath, options, fn);
-=======
 function Layer (filter, fns, options) {
   if (!(this instanceof Layer)) {
     return new Layer(filter, options, fns);
@@ -41,20 +36,9 @@
     debug('new %s', filepath);
     this.createPathRegex(filepath, options);
     filter = defaultFilter(this.regexp);
->>>>>>> 64e55b43
   }
 
   options = options || {};
-<<<<<<< HEAD
-
-  this.handle = fn;
-  this.name = fn.name || '<anonymous>';
-  this.params = undefined;
-  this.path = filepath;
-  this.base = '';
-
-  this.regexp = pathRegex(filepath, this.keys = [], options);
-=======
   this.filter = filter;
   this.base = '';
 
@@ -73,8 +57,8 @@
 Layer.prototype.createPathRegex = function(filepath, options) {
   this.regexp = pathRegex(filepath, this.keys = [], options);
   this.path = filepath;
->>>>>>> 64e55b43
 };
+
 
 /**
  * Returns `true` if the given path has `:params`.
@@ -90,9 +74,10 @@
  * @api private
  */
 
-Layer.prototype.hasParams = function hasParams() {
+Layer.prototype.hasParams = function () {
   return this.keys.length !== 0;
 };
+
 
 /**
  * Get or set the basepath to `dir`.
@@ -101,7 +86,7 @@
  * @api private
  */
 
-Layer.prototype.base = function base(dir) {
+Layer.prototype.base = function (dir) {
   if (arguments.length === 0) {
     return this.base;
   }
@@ -118,18 +103,6 @@
  * @api private
  */
 
-<<<<<<< HEAD
-Layer.prototype.match = function match(filepath) {
-  var m = this.regexp.exec(filepath);
-  if (!m) {
-    this.params = undefined;
-    this.path = undefined;
-    return false;
-  }
-
-  // store values
-  this.params = {};
-=======
 Layer.prototype.match = function() {
   return this.filter.apply(this, arguments);
 };
@@ -160,29 +133,16 @@
   if (!m) {
     return false;
   }
->>>>>>> 64e55b43
   this.path = m[0];
 
-  var keys = this.keys;
-  var params = this.params;
-  var prop;
-  var n = 0;
-  var key;
-  var val;
-
   for (var i = 1, len = m.length; i < len; ++i) {
-<<<<<<< HEAD
-    key = keys[i - 1];
-    prop = key
-      ? key.name
-      : n++;
-=======
     key = keys[i-1];
->>>>>>> 64e55b43
     val = utils.decodeParam(m[i]);
 
-    if (val !== undefined || !(hasOwnProperty.call(params, prop))) {
-      params[prop] = val;
+    if (key) {
+      params[key.name] = val;
+    } else {
+      params[n++] = val;
     }
   }
   return true;
