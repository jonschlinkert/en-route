'use strict';

var Route = require('./layer');
var debug = require('debug')('router');
var _ = require('lodash');
var utils = require('./utils');


/**
 * Initialize a new `Router` with the given `options`.
 *
 * ```js
 * var Router = require('en-route');
 * var router = new Router(options);
 * ```
 *
 * @param  {Object} `options`
 * @api public
 */

var Router = module.exports = function Router(options) {
  this.options = options || {};
  this.stack = [];
  this.stages = {};
};


/**
<<<<<<< HEAD
 * Map the given param placeholder `name`(s) to the given callback.
 *
 * Parameter mapping is used to provide pre-conditions to routes
 * which use normalized placeholders. For example a _:user_id_ parameter
 * could automatically load a user's information from the database without
 * any additional code,
 *
 * The callback uses the same signature as middleware, the only difference
 * being that the value of the placeholder is passed, in this case the _id_
 * of the user. Once the `next()` function is invoked, just like middleware
 * it will continue on to execute the route, or subsequent parameter functions.
 *
 * Just like in middleware, you must either respond to the request or call next
 * to avoid stalling the request.
 *
 * ```js
 * app.param('user_id', function (file, next, id) {
 *   User.find(id, function (err, user) {
 *     if (err) {
 *       return next(err);
 *     } else if (!user) {
 *       return next(new Error('failed to load user'));
 *     }
 *     file.user = user;
 *     next();
 *   });
 * });
 * ```
 *
 * @param {String} `name`
 * @param {Function} `fn`
 * @return {app} for chaining
 * @api public
 */

Router.prototype.param = function(name, fn){
  // param logic
  if (typeof name === 'function') {
    this._params.push(name);
    return;
  }

  // apply param functions
  var params = this._params;
  var len = params.length;
  var ret;

  if (name[0] === ':') {
    name = name.substr(1);
  }

  for (var i = 0; i < len; ++i) {
    if (ret = params[i](name, fn)) {
      fn = ret;
    }
  }

  // ensure we end up with a middleware function
  if (typeof fn !== 'function') {
    throw new Error('invalid param() call for ' + name + ', got ' + fn);
  }

  (this.params[name] = this.params[name] || []).push(fn);
  return this;
};


/**
 * Call the dispatcher on a `file` object.
=======
 * Create a route for a `filter` that will call a `middleware` stack when the `filter` is matched.
>>>>>>> 64e55b43
 *
 * ```js
 * // using a filepath as the filter
 * router.route('/path/to/:filename.md', function (key, value, next) {
 *   // process value
 *   value.content = markdown(value.content);
 *   value.options.ext = '.html'
 *
 *   // use the params from the filepath (:filename)
 *   console.log(this.params.filename);
 *
 *   // done, so call the next middleware
 *   next();
 * });
 *
 * // using a function as the filter
 * router.route(function (key, value) {
 *   // only process files that are not drafts
 *   return (!('drafts' in value.data) || (!value.data.draft && value.data.draft === false));
 * }, function (key, value, next) {
 *   // process value
 *   // done, so call the next middleware
 *   next();
 * });
 * ```
 *
 * @param {Function|String} `filter` Either a string to match on or a function that filters.
 * @param {Function|Array} `middleware` Middleware stack.
 * @return {Object}
 * @api public
 */

<<<<<<< HEAD
Router.prototype.middleware = function(file, next) {
  this.dispatch.call(this, file, next);
=======
Router.prototype.route = function (filter, middleware) {
  var fns = _.flatten([].slice.call(arguments));
  if (typeof filter === 'string') {
    debug('route %s', filter);
    fns.shift();
  } else {
    var args = utils.getParamNames(filter);
    if (args[args.length-1] === 'next') {
      filter = '*';
    } else {
      fns.shift();
    }
  }

  var route = new Route(filter, fns, this.options);
  this.stack.push(route);
  return route;
>>>>>>> 64e55b43
};


/**
 * Call the dispatcher on on arguments
 *
 * ```js
 * var page = {
 *   path: 'some/file/path.md',
 *   data: {
 *     draft: false
 *   },
 *   options: {
 *     ext: '.md'
 *   }
 * };
 * router.middleware(page.path, page, function (err) {
 *   if (err) {
 *     // something bad happened
 *   }
 *   // everything is good
 * });
 * ```
 *
 * @param {arguments} `arguments` Any arguments are passed through the dispatcher. The arguments must match the arguments expected by the filter and middleware.
 * @param {Function} `next` Callback.
 * @return {Object}
 * @api public
 */

Router.prototype.middleware = function () {
  this.dispatch.apply(this, arguments);
};


/**
 * Call the dispatcher on a `file` object.
 *
 * @param {Object} `file` File object.
 * @return {Object} object containing an `err` if an error occurred.
 * @api public
 */

<<<<<<< HEAD
Router.prototype.route = function(filepath, middleware) {
  var fns = _.flatten([].slice.call(arguments, 1));
  debug('route %s', filepath);

  var route = new Route(filepath, fns, this.options);
  this._routes.push(route);
  return route;
=======
Router.prototype.middlewareSync = function(file) {
  return this.dispatchSync.apply(this, arguments);
>>>>>>> 64e55b43
};

/**
 * Route dispatcher, aka the router "middleware".
 *
 * @param {Object} `file` file object.
 * @param {Function} `next` Callback
 * @api private
 */

<<<<<<< HEAD
Router.prototype.dispatch = function(file, next) {
  debug('dispatching %s %s', file.path);
=======
Router.prototype.dispatch = function () {
  debug('dispatching ', arguments);
>>>>>>> 64e55b43
  var self = this;
  var args = [].slice.call(arguments);
  var next = args.pop();
  var state = {
    args: args,
    i: 0
  };

  // route dispatch
  (function dispatch(i, err) {
    function nextRoute(err) {
      debug('state.i = %s', state.i);
      dispatch(state.i + 1, err);
    }

    // match route
    var route = self._match(state, i);

    // no route
    if (!route) {
      return next(err);
    }

    if (route instanceof Error) {
      return next(route);
    }

    debug('matched %j', route);
    state.params = route.params;

    // invoke route callbacks
    var j = 0;

    function callbacks(err) {
      var fn = route.handle[j++];
      var fnArgs = utils.getParamNames(fn || function () {});
      debug('fnArgs', fnArgs);
      var errorHandler = (fn && (fnArgs[0] === 'err' || fnArgs[0] === 'error')) ? fn : null;

      try {
        if (err === 'route') {
          // middleware called `next('route')`
          debug('err === "route"');
          nextRoute();
        } else if (err && fn) {

          if (errorHandler) {
            errorHandler.apply(route, [err].concat(state.args.concat(callbacks)));
          } else {
            callbacks(err);
          }

        } else if (fn) {
          // `fn` is a middleware, if it matches the arguments, then call it
          debug('fn', fn.length, state.args.length);
          if (fn.length === state.args.length + 1) {
            debug('applying %s', fn.name || 'anonymous');
            return fn.apply(route, state.args.concat(callbacks));
          }
          callbacks();
        } else {
          debug('nextRoute', err);
          nextRoute(err);
        }

      } catch (err) {
        callbacks(err);
      }
    }
    callbacks();
  })(0);
};


/**
 * Route dispatcher, aka the router "middleware".
 *
 * @param {Object} `file` file object.
 * @return {Object} object containing an `err` if an error occurred.
 * @api private
 */

Router.prototype.dispatchSync = function() {
  var results = {};
  var args = [].slice.call(arguments);
  args.push(function (err) {
    results.err = err;
  });
  this.dispatch.apply(this, args);
  return results;
};


/**
 * Attempt to match a route for given arguments with optional
 * starting index of `i` defaulting to 0.
 *
 * @param {Object} `state` Object containing current state information (including `args`)
 * @param {Number} `i` The index of the current route.
 * @return {Object} Matching route
 * @api private
 */

<<<<<<< HEAD
Router.prototype._match = function(file, i) {
  var filepath = file.path;
  var routes = this._routes;
=======
Router.prototype._match = function (state, i) {
  var routes = this.stack;
>>>>>>> 64e55b43
  var route;

  i = i || 0;

  // matching routes
  for (var len = routes.length; i < len; ++i) {
    route = routes[i];
    try {
      if (route.match.apply(route, state.args)) {
        state.i = i;
        return route;
      }
    } catch (err) {
      debug('#_match:err', err);
      return err;
    }
  }
};


/**
 * Utilize the given middleware `fn` to the given `stage`,
 * defaulting to `_*_`.
 *
 * **Example:**
 *
 * ```js
 * router.use('init', function (a, b, next) {
 *   a.foo = {};
 *   b.bar = {};
 *   next();
 * });
 * ```
 *
 * @param {String} `stage` Stage for when this middleware should be called
 * @param {Function} `fn` Additional middleware functions to call during the stage
 * @return {Router} for chaining.
 * @api public
 */

<<<<<<< HEAD
Router.prototype.use = function(route, fn) {
  // default route to '/'
  if (typeof route !== 'string') {
    fn = route;
    route = '/';
=======
Router.prototype.use = function (stage) {
  var fns = _.flatten([].slice.call(arguments));
  if (typeof stage === 'string') {
    debug('stage %s', stage);
    fns.shift();
  } else {
    stage = '*';
>>>>>>> 64e55b43
  }

  fns.forEach(function (fn) {
    if (typeof fn !== 'function') {
      var type = {}.toString.call(fn);
      var msg = 'Router.use() requires callback functions but got a ' + type;
      throw new Error(msg);
    }

    // add the middleware
    debug('use %s %s', stage, fn.name || 'anonymous');

    this.stages[stage] = this.stages[stage] || [];
    this.stages[stage].push({stage: stage, handle: fn});
  }.bind(this));

  debug('new stages', this.stages[stage]);
  return this;
};


/**
 * Stage middleware dispatcher
 *
 * @param {String} `stage` stage to dispatch
 * @param {Arguments} `arguments` additional arguments to dispatch to stage middleware
 * @param {Function} `next` Callback
 * @api private
 */

Router.prototype.stage = function () {
  debug('dispatching ', arguments);
  var self = this;
  var args = [].slice.call(arguments);
  var stage = args.shift();
  var cb = args.pop();
  var state = {
    args: args,
    i: 0
  };

  if (typeof stage !== 'string') {
    var type = {}.toString.call(stage);
    var msg = 'Router.stage() expected a string for `stage`, but received ' + type;
    throw new Error(msg);
  }

  // when finished calling stage middleware, dispatch to regular routes
  var done = function (err) {
    if (err) {
      cb(err);
      return;
    }
    self.dispatch.apply(self, state.args.concat(cb));
  };

  // find the stages to use
  var stages = this.stages['*'] || [];
  if (stage !== '*') {
    stages = stages.concat(this.stages[stage] || []);
  }
  debug('stages', stages);

  // recursive function to call all routes
  var next = function (err) {
    var route = stages[state.i++];
    debug('route', route);

    // return when we're finished calling all stage routes
    if (!route) {
      done(err);
      return;
    }

    // get the handler and determine if it's an error handler
    var fn = route.handle;
    var fnArgs = utils.getParamNames(fn || function () {});
    debug('fnArgs', fnArgs);
    var errorHandler = (fn && (fnArgs[0] === 'err' || fnArgs[0] === 'error')) ? fn : null;

    try {
      if (err === 'route') {
        // middleware called `next('route')`
        debug('err === "route"');
        next();
      } else if (err && fn) {

        if (errorHandler) {
          errorHandler.apply(route, [err].concat(state.args.concat(next)));
        } else {
          next(err);
        }

      } else if (fn) {
        // `fn` is a middleware, if it matches the arguments, then call it
        debug('fn', fn.length, state.args.length);
        if (fn.length === state.args.length + 1) {
          debug('applying %s', fn.name || 'anonymous');
          return fn.apply(route, state.args.concat(next));
        }
        next();
      } else {
        debug('next', err);
        next(err);
      }

    } catch (err) {
      next(err);
    }
  }
  return next(null);
};<|MERGE_RESOLUTION|>--- conflicted
+++ resolved
@@ -26,79 +26,7 @@
 
 
 /**
-<<<<<<< HEAD
- * Map the given param placeholder `name`(s) to the given callback.
- *
- * Parameter mapping is used to provide pre-conditions to routes
- * which use normalized placeholders. For example a _:user_id_ parameter
- * could automatically load a user's information from the database without
- * any additional code,
- *
- * The callback uses the same signature as middleware, the only difference
- * being that the value of the placeholder is passed, in this case the _id_
- * of the user. Once the `next()` function is invoked, just like middleware
- * it will continue on to execute the route, or subsequent parameter functions.
- *
- * Just like in middleware, you must either respond to the request or call next
- * to avoid stalling the request.
- *
- * ```js
- * app.param('user_id', function (file, next, id) {
- *   User.find(id, function (err, user) {
- *     if (err) {
- *       return next(err);
- *     } else if (!user) {
- *       return next(new Error('failed to load user'));
- *     }
- *     file.user = user;
- *     next();
- *   });
- * });
- * ```
- *
- * @param {String} `name`
- * @param {Function} `fn`
- * @return {app} for chaining
- * @api public
- */
-
-Router.prototype.param = function(name, fn){
-  // param logic
-  if (typeof name === 'function') {
-    this._params.push(name);
-    return;
-  }
-
-  // apply param functions
-  var params = this._params;
-  var len = params.length;
-  var ret;
-
-  if (name[0] === ':') {
-    name = name.substr(1);
-  }
-
-  for (var i = 0; i < len; ++i) {
-    if (ret = params[i](name, fn)) {
-      fn = ret;
-    }
-  }
-
-  // ensure we end up with a middleware function
-  if (typeof fn !== 'function') {
-    throw new Error('invalid param() call for ' + name + ', got ' + fn);
-  }
-
-  (this.params[name] = this.params[name] || []).push(fn);
-  return this;
-};
-
-
-/**
- * Call the dispatcher on a `file` object.
-=======
  * Create a route for a `filter` that will call a `middleware` stack when the `filter` is matched.
->>>>>>> 64e55b43
  *
  * ```js
  * // using a filepath as the filter
@@ -131,10 +59,6 @@
  * @api public
  */
 
-<<<<<<< HEAD
-Router.prototype.middleware = function(file, next) {
-  this.dispatch.call(this, file, next);
-=======
 Router.prototype.route = function (filter, middleware) {
   var fns = _.flatten([].slice.call(arguments));
   if (typeof filter === 'string') {
@@ -152,7 +76,6 @@
   var route = new Route(filter, fns, this.options);
   this.stack.push(route);
   return route;
->>>>>>> 64e55b43
 };
 
 
@@ -196,19 +119,10 @@
  * @api public
  */
 
-<<<<<<< HEAD
-Router.prototype.route = function(filepath, middleware) {
-  var fns = _.flatten([].slice.call(arguments, 1));
-  debug('route %s', filepath);
-
-  var route = new Route(filepath, fns, this.options);
-  this._routes.push(route);
-  return route;
-=======
 Router.prototype.middlewareSync = function(file) {
   return this.dispatchSync.apply(this, arguments);
->>>>>>> 64e55b43
-};
+};
+
 
 /**
  * Route dispatcher, aka the router "middleware".
@@ -218,13 +132,8 @@
  * @api private
  */
 
-<<<<<<< HEAD
-Router.prototype.dispatch = function(file, next) {
-  debug('dispatching %s %s', file.path);
-=======
 Router.prototype.dispatch = function () {
   debug('dispatching ', arguments);
->>>>>>> 64e55b43
   var self = this;
   var args = [].slice.call(arguments);
   var next = args.pop();
@@ -328,14 +237,8 @@
  * @api private
  */
 
-<<<<<<< HEAD
-Router.prototype._match = function(file, i) {
-  var filepath = file.path;
-  var routes = this._routes;
-=======
 Router.prototype._match = function (state, i) {
   var routes = this.stack;
->>>>>>> 64e55b43
   var route;
 
   i = i || 0;
@@ -376,13 +279,6 @@
  * @api public
  */
 
-<<<<<<< HEAD
-Router.prototype.use = function(route, fn) {
-  // default route to '/'
-  if (typeof route !== 'string') {
-    fn = route;
-    route = '/';
-=======
 Router.prototype.use = function (stage) {
   var fns = _.flatten([].slice.call(arguments));
   if (typeof stage === 'string') {
@@ -390,7 +286,6 @@
     fns.shift();
   } else {
     stage = '*';
->>>>>>> 64e55b43
   }
 
   fns.forEach(function (fn) {
