'use strict';

var STRIP_COMMENTS = /((\/\/.*$)|(\/\*[\s\S]*?\*\/))/mg;
var ARGUMENT_NAMES = /([^\s,]+)/g;

/**
 * Decode param value.
 *
 * @param {string} val
 * @return {string}
 * @api private
 */

<<<<<<< HEAD
exports.decodeParam = function decodeParam(param) {
  if (typeof param !== 'string') {
    return param;
=======
exports.decodeParam = function decodeParam(val){
  if (typeof val !== 'string') {
    return val;
>>>>>>> 5575d265
  }

  try {
    return decodeURIComponent(val);
  } catch (e) {
    var err = new TypeError("Failed to decode param '" + val + "'");
    err.status = 400;
    throw err;
  }
<<<<<<< HEAD
};


/**
 * Get the names of the parameters for a given function.
 *
 * @param  {Function} `fn` Function to parse the parameter names from.
 * @return {Array} List of parameter names.
 * @api private
 */

exports.getParamNames = function getParamNames(fn) {
  var params = fn.toString().replace(STRIP_COMMENTS, '');
  var a = params.indexOf('(') + 1;
  var b = params.indexOf(')');
  var result = params.slice(a, b).match(ARGUMENT_NAMES);
  if (result == null) {
    return [];
  }
  return result;
};


/**
 * Check to see if a string or array is a glob pattern.
 *
 * @param  {String|Array} `pattern` Possible glob pattern
 * @return {Boolean}
 */

exports.isGlob = function isGlob(pattern) {
  return /[*{}]/.test(pattern);
=======
>>>>>>> 5575d265
};<|MERGE_RESOLUTION|>--- conflicted
+++ resolved
@@ -1,7 +1,4 @@
 'use strict';
-
-var STRIP_COMMENTS = /((\/\/.*$)|(\/\*[\s\S]*?\*\/))/mg;
-var ARGUMENT_NAMES = /([^\s,]+)/g;
 
 /**
  * Decode param value.
@@ -11,15 +8,9 @@
  * @api private
  */
 
-<<<<<<< HEAD
-exports.decodeParam = function decodeParam(param) {
-  if (typeof param !== 'string') {
-    return param;
-=======
 exports.decodeParam = function decodeParam(val){
   if (typeof val !== 'string') {
     return val;
->>>>>>> 5575d265
   }
 
   try {
@@ -29,39 +20,4 @@
     err.status = 400;
     throw err;
   }
-<<<<<<< HEAD
-};
-
-
-/**
- * Get the names of the parameters for a given function.
- *
- * @param  {Function} `fn` Function to parse the parameter names from.
- * @return {Array} List of parameter names.
- * @api private
- */
-
-exports.getParamNames = function getParamNames(fn) {
-  var params = fn.toString().replace(STRIP_COMMENTS, '');
-  var a = params.indexOf('(') + 1;
-  var b = params.indexOf(')');
-  var result = params.slice(a, b).match(ARGUMENT_NAMES);
-  if (result == null) {
-    return [];
-  }
-  return result;
-};
-
-
-/**
- * Check to see if a string or array is a glob pattern.
- *
- * @param  {String|Array} `pattern` Possible glob pattern
- * @return {Boolean}
- */
-
-exports.isGlob = function isGlob(pattern) {
-  return /[*{}]/.test(pattern);
-=======
->>>>>>> 5575d265
 };